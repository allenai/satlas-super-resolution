# Satlas Super Resolution

> [!NOTE] 
> This `experiments` branch will ultimately contain all config files needed to replicate results from the paper, including experiments
on the WorldStrat, OLI2MSI, PROBA-V, Sen2VENUS, and MuS2 datasets (along with our S2-NAIP dataset). 
> The `main` branch will be more stable, with less commits and only a handful of example config files.

[Satlas](https://satlas.allen.ai/) aims to provide open AI-generated geospatial data that is highly accurate, available globally, 
and updated on a frequent (monthly) basis. One of the data applications in Satlas is globally generated 
**Super-Resolution** imagery for 2023. 

<p align="center">
   <img src="figures/kenya_sentinel2.gif" alt="animated" width=300 height=300 />
   <img src="figures/kenya_superres.gif" alt="animated" width=300 height=300 />
</p>

We describe the many findings that led to the global super-resolution outputs in the paper, [Zooming Out on
Zooming In: Advancing Super-Resolution for Remote Sensing](https://arxiv.org/pdf/2311.18082.pdf). Supplementary material is available [here](https://pub-25c498004d1e4d4c8da69b2c05676836.r2.dev/Zooming_Out_On_Zooming_In_Supplementary.pdf). 

<p align="center">
   <img src="figures/teaser.svg" />
</p>

This repository contains the training and inference code for the AI-generated Super-Resolution data found at 
https://satlas.allen.ai/, as well as code, data, and model weights corresponding to the paper.

## Download

### Data
There are two training sets: 
- The urban set (train_urban_set), with ~1.1 million pairs from locations within a 5km radius of cities in the USA with a 
population >= 50k. There are 12 Sentinel-2 bands included in this set. ([download_part1](https://pub-25c498004d1e4d4c8da69b2c05676836.r2.dev/satellite-super-resolution/train_urban_set.z01), [download_part2](https://pub-25c498004d1e4d4c8da69b2c05676836.r2.dev/satellite-super-resolution/train_urban_set.z02), [download_part3](https://pub-25c498004d1e4d4c8da69b2c05676836.r2.dev/satellite-super-resolution/train_urban_set.z03))
- The full set (train_full_set), consisting of ~44million pairs from all locations where NAIP imagery was available between 2019-2020. The full set, in the data format established prior
 to 2023-12-08, can be downloaded at this [link](https://pub-956f3eb0f5974f37b9228e0a62f449bf.r2.dev/satlas_explorer_datasets/super_resolution_train-full-set_2023-12-01.tar).

The urban set (termed S2-NAIP) was used for all experiments in the paper, because we found the full set to be overwhelmed with monotonous landscapes. 

There are three val/test sets:
- The validation set (val_set) consists of 8192 image pairs. There are 12 Sentinel-2 bands included in this set. ([download](https://pub-25c498004d1e4d4c8da69b2c05676836.r2.dev/super_resolution_val_set_2024-01-09.tar))
- A small subset of this validation set (small_val_set) with 256 image pairs that are specifically from
urban areas, which is useful for qualititive analysis and faster validation. ([download](https://pub-25c498004d1e4d4c8da69b2c05676836.r2.dev/super_resolution_small_val_set_2024-01-09.tar))
- A test set (test_set) containing eight 16x16 grids of Sentinel-2 tiles from interesting locations including
Dry Tortugas National Park, Bolivia, France, South Africa, and Japan. ([download](https://pub-25c498004d1e4d4c8da69b2c05676836.r2.dev/super_resolution_test_set_2024-01-09.tar))

Additional data includes:
<<<<<<< HEAD
- A set of NAIP images from 2016-2018 corresponding to the train_urban_set and small_val_set NAIP images (old-naip). These are used as input to the discriminator for the model variant described in supplementary Section A.5.2. 
- JSON files containing tile weights for the train_urban_set and train_full_set (train_tile_weights). Using OpenStreetMap categories, we count the number of tiles where each category appears at least once and then weight tiles by the inverse frequency of the rarest category appearing in that tile. 
- For train_urban_set, there is a JSON file with mappings between each NAIP chip and polygons of OpenStreetMap categories in that chip (osm_chips_to_masks.json). This is used for the object-discriminator variation described in supplementary Section A.5.1.
=======
- A set of NAIP images from 2016-2018 corresponding to the train_urban_set and small_val_set NAIP images (old-naip). These are used as input to the discriminator for the model variant described in supplementary Section A.5.2. ([download](https://pub-25c498004d1e4d4c8da69b2c05676836.r2.dev/old_naip.tar))
- JSON files containing tile weights for the train_urban_set and train_full_set (train_tile_weights). Using OpenStreetMap categories, we count the number of tiles where each category appears at least once and then weight tiles by the inverse frequency of the rarest category appearing in that tile. ([download](https://pub-25c498004d1e4d4c8da69b2c05676836.r2.dev/super_resolution_train_tile_weights.tar))
- For train_urban_set, there is a JSON file with mappings between each NAIP chip and polygons of OpenStreetMap categories in that chip (osm_chips_to_masks.json). This is used for the object-discriminator variation described in supplementary Section A.5.1. ([download](https://pub-25c498004d1e4d4c8da69b2c05676836.r2.dev/osm_chips_to_masks.json))
- RRDBNet weights from a model pretrained on SatlasPretrain. Used in experiment described in supplementary Section A.5.3. ([download](https://pub-25c498004d1e4d4c8da69b2c05676836.r2.dev/satlas_rrdbnet.pth))
>>>>>>> bcb0968b

All of the above data (except for the full training set due to size) can be downloaded at this [link](https://pub-956f3eb0f5974f37b9228e0a62f449bf.r2.dev/satlas_explorer_datasets/super_resolution_2023-12-08.tar), or individual links are provided above for ease of downloading.

### Model Weights
The weights for ESRGAN models, used to generate super-resolution outputs for Satlas, with varying number of Sentinel-2 images as input 
are available for download at these links:
- [2-S2-images](https://pub-956f3eb0f5974f37b9228e0a62f449bf.r2.dev/satlas_explorer_datasets/super_resolution_models/esrgan_orig_2S2.pth)
- [6-S2-images](https://pub-956f3eb0f5974f37b9228e0a62f449bf.r2.dev/satlas_explorer_datasets/super_resolution_models/esrgan_orig_6S2.pth)
- [12-S2-images](https://pub-956f3eb0f5974f37b9228e0a62f449bf.r2.dev/satlas_explorer_datasets/super_resolution_models/esrgan_orig_12S2.pth)
- [18-S2-images](https://pub-956f3eb0f5974f37b9228e0a62f449bf.r2.dev/satlas_explorer_datasets/super_resolution_models/esrgan_orig_18S2.pth)

The weights for the L2 loss-based models trained on our S2-NAIP dataset:
- [SRCNN](https://pub-956f3eb0f5974f37b9228e0a62f449bf.r2.dev/satlas_explorer_datasets/super_resolution_models/srcnn_s2naip.pth)
- [HighResNet](https://pub-956f3eb0f5974f37b9228e0a62f449bf.r2.dev/satlas_explorer_datasets/super_resolution_models/highresnet_s2naip.pth)

*We are working to upload pretrained weights corresponding to the paper.*

## S2-NAIP Dataset Structure
The dataset consists of image pairs from Sentinel-2 and NAIP satellites, where a pair is a time series of Sentinel-2 images 
that overlap spatially and temporally [within 3 months] with a NAIP image. The imagery is from 2019-2020 and is limited to the USA.

<p align="center">
   <img src="figures/image_pair.svg" />
</p>

The images adhere to the same Web-Mercator tile system as in [SatlasPretrain](https://github.com/allenai/satlas/blob/main/SatlasPretrain.md). 

### NAIP
The NAIP images included in this dataset are 25% of the original NAIP resolution. Each image is 128x128px with RGB channels.

In each set, there is a `naip` folder containing images in this format: `naip/{image_uuid}/{tile}/rgb.png`, where image_uuid is
the image's unique identifier with the capture timestamp, and tile refers to its location in a 2^17 x 2^17 Web-Mercator grid (ex. 12345_67890). 

### Sentinel-2
We use the Sentinel-2 L1C imagery. 
Models that input 3 bands use the TCI file provided by ESA. This contains an 8-bit image that has been normalized by ESA to the 0-255 range. 
The image is normalized for input to the model by dividing the 0-255 RGB values by 255, and retaining the RGB order.
Most experiments utilize just TCI, but for non-TCI bands, the 16-bit source data is divided by 8160 and clipped to 0-1.

For each NAIP image, there is a time series of corresponding 32x32px Sentinel-2 images. These time series are saved as pngs in the 
shape, `[number_sentinel2_images * 32, 32, 3]`. Note that the input images **do not** need to be in chronological order.

In each set, there is a `sentinel2` folder containing these time series in the format: `sentinel2/{tile}/{band}.png`, where 
tile refers to its location in a 2^17 x 2^17 Web-Mercator grid (ex. 12345_67890) and band refers to the Sentinel-2 bands 
(tci, b01, b05, b06, b07, b08, b09, b10, b11, b12).

## Model
In the paper, we experiment with SRCNN, HighResNet, SR3, and ESRGAN. For a good balance of output quality and inference speed, we 
use the ESRGAN model for generating global super-resolution outputs.

Our ESRGAN model is an adaptation of the original [ESRGAN](https://arxiv.org/abs/1809.00219), with changes that allow the input to be a time
series of Sentinel-2 images. All models are trained to upsample by a factor of 4. 

<p align="center">
   <img src="figures/esrgan_generator.svg" />
</p>

*The SR3 diffusion model code has lived in a separate repository. We are working to release that as well.*

## Training
To train a model on this dataset, run the following command, with the desired configuration file:

`python -m ssr.train -opt ssr/options/esrgan_s2naip_urban.yml` 

There are several sample configuration files in `ssr/options/`. Make sure the configuration file specifies 
correct paths to your downloaded data, the desired number of low-resolution input images, model parameters, 
and pretrained weights (if applicable).

Add the `--debug` flag to the above command if wandb logging, model saving, and visualization creation
is not wanted.

---------------------------------------- 
To train with multiple GPUs, use the following command:

`PYTHONPATH=. python -m torch.distributed.launch --nproc_per_node=8 --master_port=1234 ssr/train.py -opt ssr/options/esrgan_s2naip_urban.yml --launcher pytorch`

## Testing
To evaluate the model on a validation or test set, when **ground truth high-res images are available**,
run the following command, with the desired configuration file:

`python -m ssr.test -opt ssr/options/esrgan_s2naip_urban.yml`

This will test the model using data and parameters specified in `['datasets']['test']`, and will save the model 
outputs as pngs in the `results/` directory. Specified metrics will be displayed to the screen at the end. 

## Inference 
To run inference on data, when **ground truth high-res images are not available**, run the following command:

`python -m ssr.infer -opt ssr/options/infer_example.yml`

Inference settings are specified in the configuration file. The `data_dir` can be of any directory structure, but must contain pngs.
Both the original low-res images and the super-res images will be saved to the `save_path`.

---------------------------------------------------

When running inference on an entire Sentinel-2 tile (consisting of a 16x16 grid of chunks), there is the `infer_grid.py` script
that will stitch the individual chunks together into one large image. 

Try this out on the S2NAIP test set with this command:

`python -m ssr.infer_grid -opt ssr/options/infer_grid_example.yml`

<p align="center">
   <img src="figures/stitch_example.svg" height=300 />
</p>

## Accuracy
There are instances where the generated super resolution outputs are incorrect. 

Specifically: 

1) Sometimes the model generates vessels in the water or cars on a highway, but because the input is a time 
series of Sentinel-2 imagery (which can span a few months), it is unlikely that those things persist in one location.

<p align="center">
   <img src="figures/vessel_hallucination.jpg" width=300 height=300 />
   <img src="figures/car_hallucination.jpg" width=300 height=300 />
</p>

2) Sometimes the model generates natural objects like trees or bushes where there should be a building, or vice versa.
This is more common in places that look vastly different from the USA, such as the example below in 
[Kota, India](https://www.google.com/maps/place/Kota,+Rajasthan,+India/@25.1726943,75.8520348). 

<p align="center">
   <img src="figures/kota_india.svg" height=300 />
</p> 

## Acknowledgements
Thanks to these codebases for foundational Super-Resolution code and inspiration:

[BasicSR](https://github.com/XPixelGroup/BasicSR/tree/master})

[Real-ESRGAN](https://github.com/xinntao/Real-ESRGAN/tree/master)

[Image Super-Resolution via Iterative Refinement (SR3)](https://github.com/Janspiry/Image-Super-Resolution-via-Iterative-Refinement)

[WorldStrat](https://github.com/worldstrat/worldstrat/tree/main)

## Contact
If you have any questions, please email `piperw@allenai.org` or [open an issue](https://github.com/allenai/satlas-super-resolution/issues/new).<|MERGE_RESOLUTION|>--- conflicted
+++ resolved
@@ -43,16 +43,10 @@
 Dry Tortugas National Park, Bolivia, France, South Africa, and Japan. ([download](https://pub-25c498004d1e4d4c8da69b2c05676836.r2.dev/super_resolution_test_set_2024-01-09.tar))
 
 Additional data includes:
-<<<<<<< HEAD
-- A set of NAIP images from 2016-2018 corresponding to the train_urban_set and small_val_set NAIP images (old-naip). These are used as input to the discriminator for the model variant described in supplementary Section A.5.2. 
-- JSON files containing tile weights for the train_urban_set and train_full_set (train_tile_weights). Using OpenStreetMap categories, we count the number of tiles where each category appears at least once and then weight tiles by the inverse frequency of the rarest category appearing in that tile. 
-- For train_urban_set, there is a JSON file with mappings between each NAIP chip and polygons of OpenStreetMap categories in that chip (osm_chips_to_masks.json). This is used for the object-discriminator variation described in supplementary Section A.5.1.
-=======
 - A set of NAIP images from 2016-2018 corresponding to the train_urban_set and small_val_set NAIP images (old-naip). These are used as input to the discriminator for the model variant described in supplementary Section A.5.2. ([download](https://pub-25c498004d1e4d4c8da69b2c05676836.r2.dev/old_naip.tar))
 - JSON files containing tile weights for the train_urban_set and train_full_set (train_tile_weights). Using OpenStreetMap categories, we count the number of tiles where each category appears at least once and then weight tiles by the inverse frequency of the rarest category appearing in that tile. ([download](https://pub-25c498004d1e4d4c8da69b2c05676836.r2.dev/super_resolution_train_tile_weights.tar))
 - For train_urban_set, there is a JSON file with mappings between each NAIP chip and polygons of OpenStreetMap categories in that chip (osm_chips_to_masks.json). This is used for the object-discriminator variation described in supplementary Section A.5.1. ([download](https://pub-25c498004d1e4d4c8da69b2c05676836.r2.dev/osm_chips_to_masks.json))
 - RRDBNet weights from a model pretrained on SatlasPretrain. Used in experiment described in supplementary Section A.5.3. ([download](https://pub-25c498004d1e4d4c8da69b2c05676836.r2.dev/satlas_rrdbnet.pth))
->>>>>>> bcb0968b
 
 All of the above data (except for the full training set due to size) can be downloaded at this [link](https://pub-956f3eb0f5974f37b9228e0a62f449bf.r2.dev/satlas_explorer_datasets/super_resolution_2023-12-08.tar), or individual links are provided above for ease of downloading.
 
