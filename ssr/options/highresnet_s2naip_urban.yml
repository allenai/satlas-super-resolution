--- conflicted
+++ resolved
@@ -73,11 +73,7 @@
   out_channels: 3
   kernel_size: 3
   residual_layers: 1
-<<<<<<< HEAD
-  output_size: 128,128
-=======
   output_size: 128
->>>>>>> 292e22c2
   revisits: 8
   zoom_factor: 4
   sr_kernel_size: 1
