--- conflicted
+++ resolved
@@ -96,11 +96,7 @@
         self.naip_chips = glob.glob(self.naip_path + '/**/*.png', recursive=True)
 
         # Reduce the training set down to a specified number of samples. If not specified, whole set is used.
-<<<<<<< HEAD
-        if 'train_samples' in opt and self.split == 'train':
-=======
         if 'train_samples' in opt and train:
->>>>>>> feb72115
             self.naip_chips = random.sample(self.naip_chips, opt['train_samples'])
 
         self.datapoints = []
